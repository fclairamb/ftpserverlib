# Golang FTP Server library

[![Build status](https://travis-ci.org/fclairamb/ftpserver.svg?branch=master)](https://travis-ci.org/fclairamb/ftpserver)
[![Go Report Card](https://goreportcard.com/badge/fclairamb/ftpserver)](https://goreportcard.com/report/fclairamb/ftpserver)
[![GoDoc](https://godoc.org/github.com/fclairamb/ftpserver?status.svg)](https://godoc.org/github.com/fclairamb/ftpserver/server)
[![Gitter](https://badges.gitter.im/ftpserver.svg)](https://gitter.im/ftpserver/Lobby)

The goal is to provide a simple & comprehensive FTP Server library.

Note: this is a fork of [andrewarrow/paradise_ftp](https://github.com/andrewarrow/paradise_ftp) but many things have been changed since then.

## Current status of the project

### Features

 * Uploading and downloading files
 * Directory listing (LIST + MLST)
 * File and directory deletion and renaming
 * TLS support (AUTH + PROT)
 * File download/upload resume support (REST)
 * Complete driver for all the above features
 * Passive socket connections (EPSV and PASV commands)
 * Active socket connections (PORT command)
 * Small memory footprint
 * Only relies on the standard library except for logging which uses [go-kit log](https://github.com/go-kit/kit/tree/master/log).
 * Supported extensions:
   * [MDTM](https://tools.ietf.org/html/rfc3659#page-8) - File Modification Time
   * [MLST](https://tools.ietf.org/html/rfc3659#page-23) - Directory listing for maching processing
   * [REST](https://tools.ietf.org/html/rfc3659#page-13) - Restart of interrupted transfer
   * [SIZE](https://tools.ietf.org/html/rfc3659#page-11) - Size of a string
   * [AUTH](https://tools.ietf.org/html/rfc2228#page-6) - Control session protection
   * [PROT](https://tools.ietf.org/html/rfc2228#page-8) - Transfer protection

## Quick test with docker

A demo server is shipped so that you can fully understand how you can use it, you can test it with the following
container (less than 15MB image, based on alpine):

```
# Creating a storage dir
mkdir data

# Starting the sample FTP server
docker run -d -p 2121-2200:2121-2200 -v $(pwd)/data:/data fclairamb/ftpserver:travis-171

# Connecting to it and uploading a file
ftp ftp://test:test@localhost:2121
!wget -c -O ftpserver-v0.3 https://github.com/fclairamb/ftpserver/releases/download/v0.3/ftpserver
put ftpserver-v0.3 ftpserver-v0.3
quit
ls -lh data/ftpserver-v0.3
```

## The driver

### The API
```go
// ServerDriver handles the authentication and ClientHandlingDriver selection
type ServerDriver interface {
	// Load some general settings around the server setup
	GetSettings() *Settings

	// WelcomeUser is called to send the very first welcome message
	WelcomeUser(cc ClientContext) (string, error)

	// UserLeft is called when the user disconnects, even if he never authenticated
	UserLeft(cc ClientContext)

	// AuthUser authenticates the user and selects an handling driver
	AuthUser(cc ClientContext, user, pass string) (ClientHandlingDriver, error)

	// GetCertificate returns a TLS Certificate to use
	// The certificate could frequently change if we use something like "let's encrypt"
	GetTLSConfig() (*tls.Config, error)
}

// ClientHandlingDriver handles the file system access logic
type ClientHandlingDriver interface {
	// ChangeDirectory changes the current working directory
	ChangeDirectory(cc ClientContext, directory string) error

	// MakeDirectory creates a directory
	MakeDirectory(cc ClientContext, directory string) error

	// ListFiles lists the files of a directory
	ListFiles(cc ClientContext) ([]os.FileInfo, error)

	// OpenFile opens a file in 3 possible modes: read, write, appending write (use appropriate flags)
	OpenFile(cc ClientContext, path string, flag int) (FileStream, error)

	// DeleteFile deletes a file or a directory
	DeleteFile(cc ClientContext, path string) error

	// GetFileInfo gets some info around a file or a directory
	GetFileInfo(cc ClientContext, path string) (os.FileInfo, error)

	// RenameFile renames a file or a directory
	RenameFile(cc ClientContext, from, to string) error

	// CanAllocate gives the approval to allocate some data
	CanAllocate(cc ClientContext, size int) (bool, error)
}

// ClientContext is implemented on the server side to provide some access to few data around the client
type ClientContext interface {
	// Get current path
	Path() string

	// SetDebug activates the debugging of this connection commands
	SetDebug(debug bool)

	// Debug returns the current debugging status of this connection commands
	Debug() bool
<<<<<<< HEAD

	// SetID changes current connection external identifier
    	SetID(id interface{})

	// Returns external client's ID
	ID() interface{}
=======
	
	// Client's ID on the server
	ID() uint32
>>>>>>> 60d59a41

	// Client's address
	RemoteAddr() net.Addr
}

// FileStream is a read or write closeable stream
type FileStream interface {
	io.Writer
	io.Reader
	io.Closer
	io.Seeker // <-- Will be used for "REST" command
}

// Settings define all the server settings
type Settings struct {
	ListenHost     string     // Host to receive connections on
	ListenPort     int        // Port to listen on
	PublicHost     string     // Public IP to expose (only an IP address is accepted at this stage)
	MaxConnections int        // Max number of connections to accept
	DataPortRange  *PortRange // Port Range for data connections. Random one will be used if not specified
}
```

### Sample implementation

Have a look at the [sample driver](https://github.com/fclairamb/ftpserver/tree/master/sample). It shows how you can plug your FTP server to something else, in this case your file system.

## Sample run
```
$ ftp ftp://a:a@localhost:2121
Trying ::1...
Connected to localhost.
220 Welcome on https://github.com/fclairamb/ftpserver
331 OK
230 Password ok, continue
Remote system type is UNIX.
Using binary mode to transfer files.
200 Type set to binary
ftp> put iMX7D_RM_Rev_B.pdf 
local: iMX7D_RM_Rev_B.pdf remote: iMX7D_RM_Rev_B.pdf
229 Entering Extended Passive Mode (|||62362|)
150 Using transfer connection
100% |******************************************************************************************************************************************************************| 44333 KiB  635.92 MiB/s    00:00 ETA
226 OK, received 45397173 bytes
45397173 bytes sent in 00:00 (538.68 MiB/s)
ftp> cd virtual
250 CD worked on /virtual
ftp> ls
229 Entering Extended Passive Mode (|||62369|)
150 Using transfer connection
-rw-rw-rw- 1 ftp ftp         1024 Sep 28 01:44 localpath.txt
-rw-rw-rw- 1 ftp ftp         2048 Sep 28 01:44 file2.txt

226 Closing data connection, sent some bytes
ftp> get localpath.txt
local: localpath.txt remote: localpath.txt
229 Entering Extended Passive Mode (|||62371|)
150 Using transfer connection
    67      241.43 KiB/s 
226 OK, sent 67 bytes
67 bytes received in 00:00 (160.36 KiB/s)
ftp> ^D
221 Goodbye
$ more localpath.txt 
/var/folders/vk/vgsfkf9975xfrc4_fk102g200000gn/T/ftpserver020090599
$ shasum /var/folders/vk/vgsfkf9975xfrc4_fk102g200000gn/T/ftpserver020090599/iMX7D_RM_Rev_B.pdf 
03b3686b31867fb14d3f3a61e20d28a029883a32  /var/folders/vk/vgsfkf9975xfrc4_fk102g200000gn/T/ftpserver020090599/iMX7D_RM_Rev_B.pdf
$ more localpath.txt 
$ shasum iMX7D_RM_Rev_B.pdf 
03b3686b31867fb14d3f3a61e20d28a029883a32  iMX7D_RM_Rev_B.pdf
```

## History of the project

I wanted to make a system which would accept files through FTP and redirect them to something else. Go seemed like the obvious choice and it seemed there was a lot of libraries available but it turns out none of them were in a useable state.

* [micahhausler/go-ftp](https://github.com/micahhausler/go-ftp) is a  minimalistic implementation 
* [shenfeng/ftpd.go](https://github.com/shenfeng/ftpd.go) is very basic and 4 years old.
* [yob/graval](https://github.com/yob/graval) is 3 years old and “experimental”.
* [goftp/server](https://github.com/goftp/server) seemed OK but I couldn't use it on both Filezilla and the MacOs ftp client.
* [andrewarrow/paradise_ftp](https://github.com/andrewarrow/paradise_ftp) - Was the only one of the list I could test right away. Still, it missed few features, had some unecessary ones and I wanted to architecture it a bit differently.

That's why I forked from this last one.<|MERGE_RESOLUTION|>--- conflicted
+++ resolved
@@ -111,18 +111,12 @@
 
 	// Debug returns the current debugging status of this connection commands
 	Debug() bool
-<<<<<<< HEAD
 
 	// SetID changes current connection external identifier
-    	SetID(id interface{})
+  SetID(id interface{})
 
 	// Returns external client's ID
 	ID() interface{}
-=======
-	
-	// Client's ID on the server
-	ID() uint32
->>>>>>> 60d59a41
 
 	// Client's address
 	RemoteAddr() net.Addr
