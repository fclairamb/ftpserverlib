--- conflicted
+++ resolved
@@ -5,11 +5,6 @@
 	"crypto/tls"
 	"encoding/hex"
 	"errors"
-<<<<<<< HEAD
-	"github.com/spf13/afero"
-=======
-	"fmt"
->>>>>>> c84759b7
 	"io"
 	"io/ioutil"
 	"math/rand"
@@ -301,27 +296,23 @@
 	driver := &TestServerDriver{
 		Debug: true,
 	}
+
 	s := NewTestServerWithDriver(t, driver)
+
 	conf := goftp.Config{
 		User:     authUser,
 		Password: authPass,
 	}
-<<<<<<< HEAD
 
 	var err error
 	var c *goftp.Client
 
 	file := createTemporaryFile(t, 1*1024)
-=======
-	c, err := goftp.DialConfig(conf, s.Addr())
-	require.NoError(t, err, "Couldn't connect")
->>>>>>> c84759b7
 
 	c, err = goftp.DialConfig(conf, s.Addr())
 	require.NoError(t, err)
 	defer func() { require.NoError(t, c.Close()) }()
 
-<<<<<<< HEAD
 	t.Run("on write", func(t *testing.T) {
 		err = c.Store("fail-to-write.bin", file)
 		require.True(t, strings.Contains(err.Error(), errFailWrite.Error()), err)
@@ -335,13 +326,6 @@
 	t.Run("check for sync", func(t *testing.T) {
 		require.NoError(t, c.Store("ok", file))
 	})
-=======
-	file := createTemporaryFile(t, 1*1024)
-	driver.FileOverride = &failingCloser{File: *file}
-	err = c.Store("file.bin", file)
-	require.Error(t, err, "this upload should not succeed")
-	require.True(t, strings.Contains(err.Error(), errFailingCloser.Error()))
->>>>>>> c84759b7
 }
 
 type testFile struct {
@@ -364,4 +348,4 @@
 		return errFailClose
 	}
 	return f.File.Close()
-}+}
