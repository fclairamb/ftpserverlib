package ftpserver

import (
	"crypto/tls"
	"io"
	"math/rand"
	"net"
	"os"

	"github.com/spf13/afero"
)

// This file is the driver part of the server. It must be implemented by anyone wanting to use the server.

// MainDriver handles the authentication and ClientHandlingDriver selection
type MainDriver interface {
	// GetSettings returns some general settings around the server setup
	GetSettings() (*Settings, error)

	// ClientConnected is called to send the very first welcome message
	ClientConnected(cc ClientContext) (string, error)

	// ClientDisconnected is called when the user disconnects, even if he never authenticated
	ClientDisconnected(cc ClientContext)

	// AuthUser authenticates the user and selects an handling driver
	AuthUser(cc ClientContext, user, pass string) (ClientDriver, error)

	// GetTLSConfig returns a TLS Certificate to use
	// The certificate could frequently change if we use something like "let's encrypt"
	GetTLSConfig() (*tls.Config, error)
}

// MainDriverExtensionTLSVerifier is an extension that allows to verify the TLS connection
// estabilished on the control channel
type MainDriverExtensionTLSVerifier interface {
	// VerifyConnection is called when receiving the "USER" command.
	// If it returns a non-nil error, the client will receive a 530 error and it will be disconnected.
	// If it returns a non-nil ClientDriver and a nil error the client will be authenticated.
	// If it returns a nil ClientDriver and a nil error the user password is required
	VerifyConnection(cc ClientContext, user string, tlsConn *tls.Conn) (ClientDriver, error)
}

// MainDriverExtensionPassiveWrapper is an extension that allows to wrap the listener
// used for passive connection
type MainDriverExtensionPassiveWrapper interface {
	// WrapPassiveListener is called after creating the listener for passive
	// data connections.
	// You can wrap the passed listener or just return it unmodified.
	// Returning an error will cause the passive connection to fail
	WrapPassiveListener(listener net.Listener) (net.Listener, error)
}

// MainDriverExtensionUserVerifier is an extension that allows to control user access
// once username is known, before the authentication
type MainDriverExtensionUserVerifier interface {
	// PreAuthUser is called when receiving the "USER" command before proceeding with any other checks
	// If it returns a non-nil error, the client will receive a 530 error and be disconnected.
	PreAuthUser(cc ClientContext, user string) error
}

// MainDriverExtensionPostAuthMessage is an extension that allows to send a message
// after the authentication
type MainDriverExtensionPostAuthMessage interface {
	// PostAuthMessage is called after the authentication
	PostAuthMessage(cc ClientContext, user string, authErr error) string
}

// MainDriverExtensionQuitMessage is an extension that allows to control the quit message
type MainDriverExtensionQuitMessage interface {
	// QuitMessage returns the message to display when the user quits the server
	QuitMessage() string
}

// ClientDriver is the base FS implementation that allows to manipulate files
type ClientDriver interface {
	afero.Fs
}

// ClientDriverExtensionAllocate is an extension to support the "ALLO" - file allocation - command
type ClientDriverExtensionAllocate interface {
	// AllocateSpace reserves the space necessary to upload files
	AllocateSpace(size int) error
}

// ClientDriverExtensionSymlink is an extension to support the "SITE SYMLINK" - symbolic link creation - command
type ClientDriverExtensionSymlink interface {
	// Symlink creates a symlink
	Symlink(oldname, newname string) error

	// SymlinkIfPossible allows to get the source of a symlink (but we don't need for now)
	// ReadlinkIfPossible(name string) (string, error)
}

// ClientDriverExtensionFileList is a convenience extension to allow to return file listing
// without requiring to implement the methods Open/Readdir for your custom afero.File
type ClientDriverExtensionFileList interface {
	// ReadDir reads the directory named by name and return a list of directory entries.
	ReadDir(name string) ([]os.FileInfo, error)
}

// ClientDriverExtentionFileTransfer is a convenience extension to allow to transfer files
// without requiring to implement the methods Create/Open/OpenFile for your custom afero.File.
type ClientDriverExtentionFileTransfer interface {
	// GetHandle return an handle to upload or download a file based on flags:
	// os.O_RDONLY indicates a download
	// os.O_WRONLY indicates an upload and can be combined with os.O_APPEND (resume) or
	// os.O_CREATE (upload to new file/truncate)
	//
	// offset is the argument of a previous REST command, if any, or 0
	GetHandle(name string, flags int, offset int64) (FileTransfer, error)
}

// ClientDriverExtensionRemoveDir is an extension to implement if you need to distinguish
// between the FTP command DELE (remove a file) and RMD (remove a dir). If you don't
// implement this extension they will be both mapped to the Remove method defined in your
// afero.Fs implementation
type ClientDriverExtensionRemoveDir interface {
	RemoveDir(name string) error
}

// ClientDriverExtensionHasher is an extension to implement if you want to handle file digests
// yourself. You have to set EnableHASH to true for this extension to be called
type ClientDriverExtensionHasher interface {
	ComputeHash(name string, algo HASHAlgo, startOffset, endOffset int64) (string, error)
}

// ClientDriverExtensionAvailableSpace is an extension to implement to support
// the AVBL ftp command
type ClientDriverExtensionAvailableSpace interface {
	GetAvailableSpace(dirName string) (int64, error)
}

// ClientContext is implemented on the server side to provide some access to few data around the client
type ClientContext interface {
	// Path provides the path of the current connection
	Path() string

	// SetPath sets the path of the current connection.
	// This method is useful to set a start directory, you should use it before returning a successful
	// authentication response from your driver implementation.
	// Calling this method after the authentication step could lead to undefined behavior
	SetPath(value string)

	// SetListPath allows to change the path for the last LIST/NLST request.
	// This method is useful if the driver expands wildcards and so the returned results
	// refer to a path different from the requested one.
	// The value must be cleaned using path.Clean
	SetListPath(value string)

	// SetDebug activates the debugging of this connection commands
	SetDebug(debug bool)

	// Debug returns the current debugging status of this connection commands
	Debug() bool

	// Client's ID on the server
	ID() uint32

	// Client's address
	RemoteAddr() net.Addr

	// Servers's address
	LocalAddr() net.Addr

	// Client's version can be empty
	GetClientVersion() string

	// Close closes the connection and disconnects the client.
	Close() error

	// HasTLSForControl returns true if the control connection is over TLS
	HasTLSForControl() bool

	// HasTLSForTransfers returns true if the transfer connection is over TLS
	HasTLSForTransfers() bool

	// GetLastCommand returns the last received command
	GetLastCommand() string

	// GetLastDataChannel returns the last data channel mode
	GetLastDataChannel() DataChannel

	// SetTLSRequirement sets the TLS requirement to respect on a per-client basis.
	// The requirement is checked when the client issues the "USER" command,
	// after executing the MainDriverExtensionUserVerifier extension, and
	// before opening transfer connections.
	// Supported values: ClearOrEncrypted, MandatoryEncryption.
	// If you want to enforce the same requirement for all
	// clients, use the TLSRequired parameter defined in server settings instead
	SetTLSRequirement(requirement TLSRequirement) error

	// SetExtra allows to set application specific data
	SetExtra(extra any)

	// Extra returns application specific data set using SetExtra
	Extra() any
}

// FileTransfer defines the inferface for file transfers.
type FileTransfer interface {
	io.Reader
	io.Writer
	io.Seeker
	io.Closer
}

// FileTransferError is a FileTransfer extension used to notify errors.
type FileTransferError interface {
	TransferError(err error)
}

// PasvPortGetter defined how the driver fetch a pair of ports used in passive transfer
type PasvPortGetter interface {
	// FetchNext returns the exposed one, the listened one and whether succeeded
	FetchNext() (int, int, bool)
	// NumberAttempts returns maximum number of attempts on finding an available passive transfer port
	NumberAttempts() int
}

// PortRange is a range of ports
type PortRange struct {
	Start int // Range start
	End   int // Range end
}

<<<<<<< HEAD
func (r PortRange) FetchNext() (int, int, bool) {
	port := r.Start + rand.Intn(r.End-r.Start+1)
	return port, port, true
}

func (r PortRange) NumberAttempts() int {
	return r.End - r.Start
=======
// FetchNext returns the next port to try for passive connections
func (r PortRange) FetchNext() (int, int, bool) {
	port := r.Start + rand.Intn(r.End-r.Start+1) //nolint:gosec // weak random is acceptable for port selection

	return port, port, true
}

// NumberAttempts returns the number of ports available in the range
func (r PortRange) NumberAttempts() int {
	return r.End - r.Start + 1
>>>>>>> f0ba4d8a
}

// PortMappingRange is a range of mapped ports
type PortMappingRange struct {
	ExposedStart  int
	ListenedStart int
	Count         int
}

<<<<<<< HEAD
func (r PortMappingRange) FetchNext() (int, int, bool) {
	n := rand.Intn(r.Count)
	return r.ExposedStart + n, r.ListenedStart + n, true
}

=======
// FetchNext returns the next exposed and listened port pair for passive connections
func (r PortMappingRange) FetchNext() (int, int, bool) {
	n := rand.Intn(r.Count) //nolint:gosec // weak random is acceptable for port selection

	return r.ExposedStart + n, r.ListenedStart + n, true
}

// NumberAttempts returns the number of port pairs available in the range
>>>>>>> f0ba4d8a
func (r PortMappingRange) NumberAttempts() int {
	return r.Count
}

// PublicIPResolver takes a ClientContext for a connection and returns the public IP
// to use in the response to the PASV command, or an error if a public IP cannot be determined.
type PublicIPResolver func(ClientContext) (string, error)

// TLSRequirement is the enumerable that represents the supported TLS mode
type TLSRequirement int8

// TLS modes
const (
	ClearOrEncrypted TLSRequirement = iota
	MandatoryEncryption
	ImplicitEncryption
)

// DataConnectionRequirement is the enumerable that represents the supported
// protection mode for data channels
type DataConnectionRequirement int8

// Supported data connection requirements
const (
	// IPMatchRequired requires matching peer IP addresses of control and data connection
	IPMatchRequired DataConnectionRequirement = iota
	// IPMatchDisabled disables checking peer IP addresses of control and data connection
	IPMatchDisabled
)

// Settings defines all the server settings
//
//nolint:maligned
type Settings struct {
	Listener                 net.Listener     // (Optional) To provide an already initialized listener
	ListenAddr               string           // Listening address
	PublicHost               string           // Public IP to expose (only an IP address is accepted at this stage)
	PublicIPResolver         PublicIPResolver // (Optional) To fetch a public IP lookup
	PassiveTransferPortRange PasvPortGetter   // (Optional) Port Mapping for data connections. Random if not specified
	ActiveTransferPortNon20  bool             // Do not impose the port 20 for active data transfer (#88, RFC 1579)
	IdleTimeout              int              // Maximum inactivity time before disconnecting (#58)
	ConnectionTimeout        int              // Maximum time to establish passive or active transfer connections
	DisableMLSD              bool             // Disable MLSD support
	DisableMLST              bool             // Disable MLST support
	DisableMFMT              bool             // Disable MFMT support (modify file mtime)
	Banner                   string           // Banner to use in server status response
	TLSRequired              TLSRequirement   // defines the TLS mode
	DisableLISTArgs          bool             // Disable ls like options (-a,-la etc.) for directory listing
	DisableSite              bool             // Disable SITE command
	DisableActiveMode        bool             // Disable Active FTP
	EnableHASH               bool             // Enable support for calculating hash value of files
	DisableSTAT              bool             // Disable Server STATUS, STAT on files and directories will still work
	DisableSYST              bool             // Disable SYST
	EnableCOMB               bool             // Enable COMB support
	DefaultTransferType      TransferType     // Transfer type to use if the client don't send the TYPE command
	// ActiveConnectionsCheck defines the security requirements for active connections
	ActiveConnectionsCheck DataConnectionRequirement
	// PasvConnectionsCheck defines the security requirements for passive connections
	PasvConnectionsCheck DataConnectionRequirement
}<|MERGE_RESOLUTION|>--- conflicted
+++ resolved
@@ -224,15 +224,6 @@
 	End   int // Range end
 }
 
-<<<<<<< HEAD
-func (r PortRange) FetchNext() (int, int, bool) {
-	port := r.Start + rand.Intn(r.End-r.Start+1)
-	return port, port, true
-}
-
-func (r PortRange) NumberAttempts() int {
-	return r.End - r.Start
-=======
 // FetchNext returns the next port to try for passive connections
 func (r PortRange) FetchNext() (int, int, bool) {
 	port := r.Start + rand.Intn(r.End-r.Start+1) //nolint:gosec // weak random is acceptable for port selection
@@ -243,7 +234,6 @@
 // NumberAttempts returns the number of ports available in the range
 func (r PortRange) NumberAttempts() int {
 	return r.End - r.Start + 1
->>>>>>> f0ba4d8a
 }
 
 // PortMappingRange is a range of mapped ports
@@ -253,13 +243,6 @@
 	Count         int
 }
 
-<<<<<<< HEAD
-func (r PortMappingRange) FetchNext() (int, int, bool) {
-	n := rand.Intn(r.Count)
-	return r.ExposedStart + n, r.ListenedStart + n, true
-}
-
-=======
 // FetchNext returns the next exposed and listened port pair for passive connections
 func (r PortMappingRange) FetchNext() (int, int, bool) {
 	n := rand.Intn(r.Count) //nolint:gosec // weak random is acceptable for port selection
@@ -268,7 +251,6 @@
 }
 
 // NumberAttempts returns the number of port pairs available in the range
->>>>>>> f0ba4d8a
 func (r PortMappingRange) NumberAttempts() int {
 	return r.Count
 }
