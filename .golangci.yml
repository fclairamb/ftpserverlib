--- conflicted
+++ resolved
@@ -1,16 +1,17 @@
 run:
-  # default concurrency is a available CPU number
-  concurrency: 4
-
-  # timeout for analysis, e.g. 30s, 5m, default is 1m
-  timeout: 1m
-
-  # exit code when at least one issue was found, default is 1
-  issues-exit-code: 1
+    # default concurrency is a available CPU number
+    concurrency: 4
+  
+    # timeout for analysis, e.g. 30s, 5m, default is 1m
+    timeout: 1m
+  
+    # exit code when at least one issue was found, default is 1
+    issues-exit-code: 1
+  
+    # include test files or not, default is true
+    tests: true
 
 # all available settings of specific linters
-<<<<<<< HEAD
-=======
 linters-settings:
     errcheck:
       # report about not checking of errors in type assetions: `a := b.(MyStruct)`;
@@ -156,148 +157,9 @@
           deny:
             - pkg: io/ioutil
               desc: "replaced by io and os packages since Go 1.16: https://tip.golang.org/doc/go1.16#ioutil"
->>>>>>> 365cb3f7
 linters:
-  disable-all: true
-  enable:
-    - asciicheck
-    - bodyclose
-    - deadcode
-    - depguard
-    - dogsled
-    - dupl
-    - errcheck
-    - exhaustive
-    # - exhaustivestruct
-    - exportloopref
-    - funlen
-    - gci
-    - gochecknoinits
-    # - gochecknoglobals
-    - gocognit
-    - goconst
-    - gocritic
-    - gocyclo
-    - godox
-    - goerr113
-    - gofmt
-    - goimports
-    # - golint --> revive
-    - revive
-    # - gomnd (delayed)
-    - goprintffuncname
-    - gosec
-    - gosimple
-    - govet
-    - ineffassign
-    # - interfacer --> (deprecated)
-    - lll
-    # - maligned --> govet:fieldalignment
-    - megacheck
-    - misspell
-    - nakedret
-    # - nestif (delayed)
-    - nlreturn
-    - prealloc
-    - nilerr
-    - nolintlint
-    - rowserrcheck
-    # - scopelint --> exportloopref
-    - exportloopref
-    - staticcheck
-    - structcheck
-    - stylecheck
-    # - testpackage: Too late for that
-    - typecheck
-    - unconvert
-    - unparam
-    - unused
-    - varcheck
-    - whitespace
-    - wrapcheck
-    - wsl
-  fast: false
-
-linters-settings:
-  errcheck:
-    # report about not checking of errors in type assetions: `a := b.(MyStruct)`;
-    # default is false: such cases aren't reported by default.
-    check-type-assertions: false
-
-    # report about assignment of errors to blank identifier: `num, _ := strconv.Atoi(numStr)`;
-    # default is false: such cases aren't reported by default.
-    check-blank: false
-
-  funlen:
-    lines: 80
-    statements: 40
-
-  govet:
-    # report about shadowed variables
-    check-shadowing: true
-
-    # settings per analyzer
-    settings:
-      printf: # analyzer name, run `go tool vet help` to see all analyzers
-        funcs: # run `go tool vet help printf` to see available settings for `printf` analyzer
-          - (github.com/golangci/golangci-lint/pkg/logutils.Log).Infof
-          - (github.com/golangci/golangci-lint/pkg/logutils.Log).Warnf
-          - (github.com/golangci/golangci-lint/pkg/logutils.Log).Errorf
-          - (github.com/golangci/golangci-lint/pkg/logutils.Log).Fatalf
-
-    # enable or disable analyzers by name
+    disable-all: true
     enable:
-<<<<<<< HEAD
-      - atomicalign
-    #  - fieldalignment
-    enable-all: false
-    disable:
-      - shadow
-    disable-all: false
-  golint:
-    # minimal confidence for issues, default is 0.8
-    min-confidence: 0
-  goimports:
-    # put imports beginning with prefix after 3rd-party packages;
-    # it's a comma-separated list of prefixes
-    local-prefixes: github.com/fclairamb/ftpserverlib
-  gocyclo:
-    # minimal code complexity to report, 30 by default (but we recommend 10-20)
-    min-complexity: 15
-  gocognit:
-    # minimal code complexity to report, 30 by default (but we recommend 10-20)
-    min-complexity: 30
-  maligned:
-    # print struct with more effective memory layout or not, false by default
-    suggest-new: true
-  dupl:
-    # tokens count to trigger issue, 150 by default
-    threshold: 100
-  goconst:
-    # minimal length of string constant, 3 by default
-    min-len: 3
-    # minimal occurrences count to trigger, 3 by default
-    min-occurrences: 3
-  depguard:
-    list-type: blacklist
-    include-go-root: false
-    packages:
-      - github.com/sirupsen/logrus
-    packages-with-error-messages:
-      # specify an error message to output when a blacklisted package is used
-      github.com/sirupsen/logrus: "logging is allowed only by logutils.Log"
-  misspell:
-    locale: US
-  lll:
-    # max line length, lines longer will be reported. Default is 120.
-    # '\t' is counted as 1 character by default, and can be changed with the tab-width option
-    line-length: 120
-    # tab width in spaces. Default to 1.
-    tab-width: 1
-  wsl:
-    allow-cuddle-declarations: true
-
-=======
         - asciicheck
         - bodyclose
         # - deadcode -> unused
@@ -355,10 +217,9 @@
         - wsl
     fast: false
   
->>>>>>> 365cb3f7
 issues:
-  exclude-rules:
-    - path: _test\.go$
-      linters:
-        - wrapcheck
-        - gochecknoglobals
+  # Independently from option `exclude` we use default exclude patterns,
+  # it can be disabled by this option. To list all
+  # excluded by default patterns execute `golangci-lint run --help`.
+  # Default value for this option is true.
+  exclude-use-default: false