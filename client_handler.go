// Package ftpserver provides all the tools to build your own FTP server: The core library and the driver.
package ftpserver

import (
	"bufio"
	"fmt"
	"io"
	"net"
	"strings"
	"time"

	"github.com/fclairamb/ftpserverlib/log"
)

type openTransferError struct {
	err string
}

func (e *openTransferError) Error() string {
	return fmt.Sprintf("Unable to open transfer: %s", e.err)
}

// nolint: maligned
type clientHandler struct {
	id          uint32          // ID of the client
	server      *FtpServer      // Server on which the connection was accepted
	driver      ClientDriver    // Client handling driver
	conn        net.Conn        // TCP connection
	writer      *bufio.Writer   // Writer on the TCP connection
	reader      *bufio.Reader   // Reader on the TCP connection
	user        string          // Authenticated user
	path        string          // Current path
	clnt        string          // Identified client
	command     string          // Command received on the connection
	param       string          // Param of the FTP command
	connectedAt time.Time       // Date of connection
	ctxRnfr     string          // Rename from
	ctxRest     int64           // Restart point
	debug       bool            // Show debugging info on the server side
	transfer    transferHandler // Transfer connection (only passive is implemented at this stage)
	transferTLS bool            // Use TLS for transfer connection
	logger      log.Logger      // Client handler logging
}

// newClientHandler initializes a client handler when someone connects
func (server *FtpServer) newClientHandler(connection net.Conn, id uint32) *clientHandler {
	p := &clientHandler{
		server:      server,
		conn:        connection,
		id:          id,
		writer:      bufio.NewWriter(connection),
		reader:      bufio.NewReader(connection),
		connectedAt: time.Now().UTC(),
		path:        "/",
		logger:      server.Logger.With("clientId", id),
	}

	return p
}

func (c *clientHandler) disconnect() {
	if err := c.conn.Close(); err != nil {
		c.logger.Warn(
			"Problem disconnecting a client",
			"err", err,
		)
	}
}

// Path provides the current working directory of the client
func (c *clientHandler) Path() string {
	return c.path
}

// SetPath changes the current working directory
func (c *clientHandler) SetPath(path string) {
	c.path = path
}

// Debug defines if we will list all interaction
func (c *clientHandler) Debug() bool {
	return c.debug
}

// SetDebug changes the debug flag
func (c *clientHandler) SetDebug(debug bool) {
	c.debug = debug
}

// ID provides the client's ID
func (c *clientHandler) ID() uint32 {
	return c.id
}

// RemoteAddr returns the remote network address.
func (c *clientHandler) RemoteAddr() net.Addr {
	return c.conn.RemoteAddr()
}

// LocalAddr returns the local network address.
func (c *clientHandler) LocalAddr() net.Addr {
	return c.conn.LocalAddr()
}

// GetClientVersion returns the identified client, can be empty.
func (c *clientHandler) GetClientVersion() string {
	return c.clnt
}

func (c *clientHandler) end() {
	c.server.driver.ClientDisconnected(c)
	c.server.clientDeparture(c)

	if c.transfer != nil {
		if err := c.transfer.Close(); err != nil {
			c.logger.Warn(
				"Problem closing a transfer",
				"err", err,
			)
		}
	}
}

// HandleCommands reads the stream of commands
func (c *clientHandler) HandleCommands() {
	defer c.end()

	if msg, err := c.server.driver.ClientConnected(c); err == nil {
		c.writeMessage(StatusServiceReady, msg)
	} else {
		c.writeMessage(StatusSyntaxErrorNotRecognised, msg)
		return
	}

	for {
		if c.reader == nil {
			if c.debug {
				c.logger.Debug("Client disconnected", "clean", true)
			}

			return
		}

		// florent(2018-01-14): #58: IDLE timeout: Preparing the deadline before we read
		if c.server.settings.IdleTimeout > 0 {
			if err := c.conn.SetDeadline(
				time.Now().Add(time.Duration(time.Second.Nanoseconds() * int64(c.server.settings.IdleTimeout)))); err != nil {
				c.logger.Error("Network error", "err", err)
			}
		}

		line, err := c.reader.ReadString('\n')

		if err != nil {
			c.handleCommandsStreamError(err)
			return
		}

		if c.debug {
			c.logger.Debug("Received line", "line", line)
		}

		c.handleCommand(line)
	}
}

func (c *clientHandler) handleCommandsStreamError(err error) {
	// florent(2018-01-14): #58: IDLE timeout: Adding some code to deal with the deadline
	switch err := err.(type) {
	case net.Error:
		if err.Timeout() {
			// We have to extend the deadline now
			if err := c.conn.SetDeadline(time.Now().Add(time.Minute)); err != nil {
				c.logger.Error("Could not set read deadline", "err", err)
			}

			c.logger.Info("Client IDLE timeout", "err", err)
			c.writeMessage(
				StatusServiceNotAvailable,
				fmt.Sprintf("command timeout (%d seconds): closing control connection", c.server.settings.IdleTimeout))

			if err := c.writer.Flush(); err != nil {
				c.logger.Error("Flush error", "err", err)
			}

			if err := c.conn.Close(); err != nil {
				c.logger.Error("Close error", "err", err)
			}

			break
		}

		c.logger.Error("Network error", "err", err)
	default:
		if err == io.EOF {
			if c.debug {
				c.logger.Debug("Client disconnected", "clean", false)
			}
		} else {
			c.logger.Error("Read error", "err", err)
		}
	}
}

// handleCommand takes care of executing the received line
func (c *clientHandler) handleCommand(line string) {
	command, param := parseLine(line)
	c.command = strings.ToUpper(command)
	c.param = param

	cmdDesc := commandsMap[c.command]
	if cmdDesc == nil {
		c.writeMessage(StatusSyntaxErrorNotRecognised, "Unknown command")
		return
	}

	if c.driver == nil && !cmdDesc.Open {
		c.writeMessage(StatusNotLoggedIn, "Please login with USER and PASS")
		return
	}

	// Let's prepare to recover in case there's a command error
	defer func() {
		if r := recover(); r != nil {
			c.writeMessage(StatusSyntaxErrorNotRecognised, fmt.Sprintf("Unhandled internal error: %s", r))
			c.logger.Warn(
				"Internal command handling error",
				"err", r,
				"command", c.command,
				"param", c.param,
			)
		}
	}()

	if err := cmdDesc.Fn(c); err != nil {
		c.writeMessage(StatusSyntaxErrorNotRecognised, fmt.Sprintf("Error: %s", err))
	}
}

func (c *clientHandler) writeLine(line string) {
	if c.debug {
		c.logger.Debug("Sending answer", "line", line)
	}

	if _, err := c.writer.WriteString(fmt.Sprintf("%s\r\n", line)); err != nil {
		c.logger.Warn(
			"Answer couldn't be sent",
			"line", line,
			"err", err,
		)
	}

	if err := c.writer.Flush(); err != nil {
		c.logger.Warn(
			"Couldn't flush line",
			"err", err,
		)
	}
}

func (c *clientHandler) writeMessage(code int, message string) {
	message = strings.ReplaceAll(message, "\n", "\\n")
	message = strings.ReplaceAll(message, "\r", "\\r")
	c.writeLine(fmt.Sprintf("%d %s", code, message))
}

// ErrNoPassiveConnectionDeclared is defined when a transfer is openeed without any passive connection declared
var ErrNoPassiveConnectionDeclared = errors.New("no passive connection declared")

func (c *clientHandler) TransferOpen() (net.Conn, error) {
	if c.transfer == nil {
<<<<<<< HEAD
		err := &openTransferError{err: "No passive connection declared"}
=======
		err := ErrNoPassiveConnectionDeclared
>>>>>>> 121ccbd5
		c.writeMessage(StatusActionNotTaken, err.Error())

		return nil, err
	}

	conn, err := c.transfer.Open()
	if err != nil {
		c.logger.Warn(
			"Unable to open transfer",
			"error", err)

		err = &openTransferError{err: err.Error()}
		c.writeMessage(StatusCannotOpenDataConnection, err.Error())

		return conn, err
	}

	c.writeMessage(StatusFileStatusOK, "Using transfer connection")

	if err == nil && c.debug {
		c.logger.Debug(
			"Transfer connection opened",
			"remoteAddr", conn.RemoteAddr().String(),
			"localAddr", conn.LocalAddr().String())
	}

	return conn, err
}

func (c *clientHandler) TransferClose() {
	if c.transfer != nil {
		c.writeMessage(StatusClosingDataConn, "Closing transfer connection")

		if err := c.transfer.Close(); err != nil {
			c.logger.Warn(
				"Problem closing transfer connection",
				"err", err,
			)
		}

		c.transfer = nil

		if c.debug {
			c.logger.Debug("Transfer connection closed")
		}
	}
}

func parseLine(line string) (string, string) {
	params := strings.SplitN(strings.Trim(line, "\r\n"), " ", 2)
	if len(params) == 1 {
		return params[0], ""
	}

	return params[0], params[1]
}

func (c *clientHandler) multilineAnswer(code int, message string) func() {
	c.writeLine(fmt.Sprintf("%d-%s", code, message))

	return func() {
		c.writeLine(fmt.Sprintf("%d End", code))
	}
}<|MERGE_RESOLUTION|>--- conflicted
+++ resolved
@@ -269,11 +269,7 @@
 
 func (c *clientHandler) TransferOpen() (net.Conn, error) {
 	if c.transfer == nil {
-<<<<<<< HEAD
 		err := &openTransferError{err: "No passive connection declared"}
-=======
-		err := ErrNoPassiveConnectionDeclared
->>>>>>> 121ccbd5
 		c.writeMessage(StatusActionNotTaken, err.Error())
 
 		return nil, err
