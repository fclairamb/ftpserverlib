--- conflicted
+++ resolved
@@ -17,13 +17,8 @@
       matrix:
         go: [ '1.20', '1.19', '1.18' ]
         include:
-<<<<<<< HEAD
-          - go: 1.19
+          - go: '1.20'
             lint_and_test: true
-=======
-          - go: '1.20'
-            lint: true
->>>>>>> 7b3feafd
   
     # Steps represent a sequence of tasks that will be executed as part of the job
     steps:
@@ -32,17 +27,10 @@
 
       # Running golangci-lint
       - name: Linting
-<<<<<<< HEAD
         if: matrix.lint_and_test
-        uses: golangci/golangci-lint-action@v3
-        with:
-          version: v1.49.0
-=======
-        if: matrix.lint
         uses: golangci/golangci-lint-action@v3.4.0
         with:
           version: v1.51.2
->>>>>>> 7b3feafd
 
       # Install Go
       - name: Setup go
