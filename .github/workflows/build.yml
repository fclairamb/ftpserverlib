--- conflicted
+++ resolved
@@ -28,13 +28,8 @@
       matrix:
         go: [ '1.22', '1.21', '1.20' ]
         include:
-<<<<<<< HEAD
-          - go: '1.20'
-            lint_and_test: true
-=======
           - go: '1.22'
             lint: true
->>>>>>> 365cb3f7
   
     # Steps represent a sequence of tasks that will be executed as part of the job
     steps:
@@ -43,13 +38,8 @@
 
       # Running golangci-lint
       - name: Linting
-<<<<<<< HEAD
-        if: matrix.lint_and_test
-        uses: golangci/golangci-lint-action@v3.4.0
-=======
         if: matrix.lint
         uses: golangci/golangci-lint-action@v4.0.0
->>>>>>> 365cb3f7
         with:
           version: v1.56.2
           only-new-issues: true
